--- conflicted
+++ resolved
@@ -27,7 +27,6 @@
 	return PluginUnloaded
 }
 
-<<<<<<< HEAD
 type DisabledPluginEvent struct {
 	Type plugin.PluginType
 	Meta plugin.PluginMeta
@@ -35,12 +34,12 @@
 
 func (e *DisabledPluginEvent) Namespace() string {
 	return PluginDisabled
-=======
+}
+
 type SwapPluginsEvent struct{}
 
 func (s *SwapPluginsEvent) Namespace() string {
 	return PluginsSwapped
->>>>>>> 259bb137
 }
 
 type MetricSubscriptionEvent struct {
