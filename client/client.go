--- conflicted
+++ resolved
@@ -2,25 +2,20 @@
 
 import (
 	"bytes"
-<<<<<<< HEAD
 	"encoding/json"
 	"errors"
-=======
 	"io"
->>>>>>> 41e4c420
 	"io/ioutil"
 	"mime/multipart"
 	"net/http"
-<<<<<<< HEAD
+	"os"
+	"path/filepath"
 
 	"github.com/intelsdi-x/pulse/mgmt/rest"
 )
 
 var (
 	ErrUnknown = errors.New("Unknown error calling API")
-=======
-	"os"
-	"path/filepath"
 )
 
 const (
@@ -35,7 +30,6 @@
 		"application/json",
 		"application/octet-stream",
 	}
->>>>>>> 41e4c420
 )
 
 type Client struct {
@@ -69,15 +63,11 @@
    we use the variadic function signature so that all actions can use the same
    function, including ones which do not include a request body.
 */
-<<<<<<< HEAD
-func (c *Client) do(method, path string, body ...[]byte) (*rest.APIResponse, error) {
-=======
-func (c *Client) do(method, path string, ct contentType, body ...[]byte) (*response, error) {
->>>>>>> 41e4c420
+
+func (c *Client) do(method, path string, ct contentType, body ...[]byte) (*rest.APIResponse, error) {
 	var (
 		rsp *http.Response
 		err error
-		b   []byte
 	)
 	switch method {
 	case "GET":
@@ -131,29 +121,26 @@
 			return nil, err
 		}
 	}
+
+	return httpRespToAPIResp(rsp)
+}
+
+func httpRespToAPIResp(rsp *http.Response) (*rest.APIResponse, error) {
 	var resp *rest.APIResponse
-	b, err = ioutil.ReadAll(rsp.Body)
+	b, err := ioutil.ReadAll(rsp.Body)
 	defer rsp.Body.Close()
 	if err != nil {
 		return nil, err
 	}
 
 	jErr := json.Unmarshal(b, resp)
-	// resp := &response{
-	// status: rsp.StatusCode,
-	// header: rsp.Header,
-	// }
 	if jErr != nil {
 		return nil, err
 	}
-
-	// b, err = ioutil.ReadAll(rsp.Body)
-
-	// resp.body = b
 	return resp, nil
 }
 
-func (c *Client) pluginUploadRequest(pluginPath string) (*response, error) {
+func (c *Client) pluginUploadRequest(pluginPath string) (*rest.APIResponse, error) {
 	client := &http.Client{}
 	file, err := os.Open(pluginPath)
 	if err != nil {
@@ -187,18 +174,7 @@
 	if err != nil {
 		return nil, err
 	}
-
-	resp := &response{
-		status: rsp.StatusCode,
-		header: rsp.Header,
-	}
-	b, err := ioutil.ReadAll(rsp.Body)
-	rsp.Body.Close()
-	if err != nil {
-		return nil, err
-	}
-	resp.body = b
-	return resp, nil
+	return httpRespToAPIResp(rsp)
 }
 
 type response struct {
