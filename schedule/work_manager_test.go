package schedule

import (
	"errors"
	"testing"
	"time"

	. "github.com/smartystreets/goconvey/convey"
)

type mockJob struct {
	errors    []error
	worked    bool
	replchan  chan struct{}
	deadline  time.Duration
	starttime time.Time
}

func (mj *mockJob) Errors() []error         { return mj.errors }
func (mj *mockJob) StartTime() time.Time    { return mj.starttime }
func (mj *mockJob) Deadline() time.Duration { return mj.deadline }
func (mj *mockJob) Type() jobType           { return collectJobType }
func (mj *mockJob) ReplChan() chan struct{} { return mj.replchan }

func (mj *mockJob) Run() {
	mj.worked = true
	time.Sleep(time.Millisecond * 100)
	mj.replchan <- struct{}{}
}

func TestWorkerManager(t *testing.T) {
<<<<<<< HEAD
	Convey("WorkerManager", t, func() {
		manager := new(managesWork)
		Convey("Work", func() {
			metricTypes := []core.MetricType{
				&MockMetricType{
					namespace:          []string{"foo", "bar"},
					version:            1,
					lastAdvertisedTime: time.Now(),
				},
=======
	Convey(".Work()", t, func() {
		Convey("Sends / receives work to / from worker", func() {
			manager := newWorkManager(int64(5), 1)
			var j job
			j = &mockJob{
				worked:    false,
				replchan:  make(chan struct{}),
				deadline:  time.Duration(1 * time.Second),
				starttime: time.Now(),
			}
			j = manager.Work(j)
			So(j.(*mockJob).worked, ShouldEqual, true)
		})
		Convey("does not work job if queuing error occurs", func() {
			manager := newWorkManager(int64(1), 1)
			manager.Start()
			j1 := &mockJob{
				errors:    []error{errors.New("j1")},
				worked:    false,
				replchan:  make(chan struct{}),
				deadline:  time.Duration(1 * time.Second),
				starttime: time.Now(),
			}
			j2 := &mockJob{
				errors:    []error{errors.New("j2")},
				worked:    false,
				replchan:  make(chan struct{}),
				deadline:  time.Duration(1 * time.Second),
				starttime: time.Now(),
>>>>>>> 25858b6b
			}
			j3 := &mockJob{
				errors:    []error{errors.New("j3")},
				worked:    false,
				replchan:  make(chan struct{}),
				deadline:  time.Duration(1 * time.Second),
				starttime: time.Now(),
			}
			go manager.Work(j1)
			go manager.Work(j2)
			manager.Work(j3)
			time.Sleep(time.Millisecond * 10)
			worked := 0
			for _, j := range []*mockJob{j1, j2, j3} {
				if j.worked == true {
					worked++
				}
			}
			So(worked, ShouldEqual, 2)
		})
	})
	Convey("Stop()", t, func() {
		Convey("Stops the queue and the workers", func() {
			mgr := newWorkManager(int64(5), 1)
			go mgr.Start()
			mgr.Stop()
			So(mgr.collectq.status, ShouldEqual, queueStopped)
		})
	})
	Convey("AddCollectWorker()", t, func() {
		Convey("it adds a collect worker", func() {
			mgr := newWorkManager(int64(5), 1)
			mgr.AddCollectWorker()
			So(mgr.collectWkrSize, ShouldEqual, 2)
			So(mgr.collectWkrSize, ShouldEqual, len(mgr.collectWkrs))
		})
	})
}<|MERGE_RESOLUTION|>--- conflicted
+++ resolved
@@ -29,17 +29,6 @@
 }
 
 func TestWorkerManager(t *testing.T) {
-<<<<<<< HEAD
-	Convey("WorkerManager", t, func() {
-		manager := new(managesWork)
-		Convey("Work", func() {
-			metricTypes := []core.MetricType{
-				&MockMetricType{
-					namespace:          []string{"foo", "bar"},
-					version:            1,
-					lastAdvertisedTime: time.Now(),
-				},
-=======
 	Convey(".Work()", t, func() {
 		Convey("Sends / receives work to / from worker", func() {
 			manager := newWorkManager(int64(5), 1)
@@ -69,7 +58,6 @@
 				replchan:  make(chan struct{}),
 				deadline:  time.Duration(1 * time.Second),
 				starttime: time.Now(),
->>>>>>> 25858b6b
 			}
 			j3 := &mockJob{
 				errors:    []error{errors.New("j3")},
